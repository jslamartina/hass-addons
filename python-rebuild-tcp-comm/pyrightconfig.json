--- conflicted
+++ resolved
@@ -1,14 +1,9 @@
 {
-<<<<<<< HEAD
-  "include": ["src"],
-  "exclude": ["tests", "mitm", "mitm/validate-checksum-REFERENCE-ONLY.py"],
-=======
   "include": ["src", "tests"],
   "exclude": [
     "mitm",
     "mitm/validate-checksum-REFERENCE-ONLY.py"
   ],
->>>>>>> 649f508b
   "extraPaths": ["src", "."],
   "venvPath": "..",
   "venv": ".venv",
