--- conflicted
+++ resolved
@@ -190,17 +190,10 @@
 
         from cync_controller.exporter import start_export
 
-<<<<<<< HEAD
         with pytest.raises(HTTPException) as exc:
             await start_export()
 
         detail = exc.value.detail
-=======
-        with pytest.raises(HTTPException) as exc_info:
-            await start_export()
-
-        detail = exc_info.value.detail
->>>>>>> 232f1407
         assert "error_id" in detail
         assert "Failed to start export" in detail["message"]
 
@@ -356,7 +349,6 @@
             assert "Supervisor token" in result["message"]
 
     @pytest.mark.asyncio
-<<<<<<< HEAD
     async def test_restart_supervisor_non_200_returns_masked_http_exception(self):
         """Test restart masks supervisor error details"""
         with (
@@ -412,83 +404,29 @@
             detail = exc.value.detail
             assert "error_id" in detail
             assert "boom" not in detail["message"]
-            assert "Supervisor" in detail["message"]
+            assert "Failed to contact Supervisor API" in detail["message"]
 
     @pytest.mark.asyncio
     async def test_restart_api_unexpected_error_masked(self):
         """Test restart masks unexpected errors"""
-=======
-    async def test_restart_supervisor_non_200_masked_error(self):
-        """Test restart masks supervisor API failures"""
->>>>>>> 232f1407
         with (
             patch("cync_controller.exporter.os.environ") as mock_env,
             patch("cync_controller.exporter.aiohttp.ClientSession") as mock_session_class,
         ):
             mock_env.get.return_value = "test-token"
 
-<<<<<<< HEAD
-=======
-            mock_response = AsyncMock()
-            mock_response.status = 500
-            mock_response.text = AsyncMock(return_value="Traceback: super secret stack trace")
-
-            mock_post_context = MagicMock()
-            mock_post_context.__aenter__ = AsyncMock(return_value=mock_response)
-            mock_post_context.__aexit__ = AsyncMock(return_value=None)
-
->>>>>>> 232f1407
             mock_session = MagicMock()
             mock_session.__aenter__ = AsyncMock(return_value=mock_session)
             mock_session.__aexit__ = AsyncMock(return_value=None)
-            mock_session.post = MagicMock(return_value=mock_post_context)
+            mock_session.post = MagicMock(side_effect=Exception("Connection error"))
             mock_session_class.return_value = mock_session
 
             from cync_controller.exporter import restart
 
-<<<<<<< HEAD
             with pytest.raises(HTTPException) as exc:
                 await restart()
 
             detail = exc.value.detail
             assert "error_id" in detail
             assert "connection error" not in detail["message"].lower()
-            assert "unexpected error" in detail["message"].lower()
-=======
-            with pytest.raises(HTTPException) as exc_info:
-                await restart()
-
-            detail = exc_info.value.detail
-            assert "error_id" in detail
-            assert "Failed to restart add-on" in detail["message"]
-            assert "Traceback" not in detail["message"]
-
-    @pytest.mark.asyncio
-    async def test_restart_aiohttp_client_error_masked(self):
-        """Test restart masks aiohttp client errors"""
-        with (
-            patch("cync_controller.exporter.os.environ") as mock_env,
-            patch("cync_controller.exporter.aiohttp.ClientSession") as mock_session_class,
-        ):
-            mock_env.get.return_value = "test-token"
-
-            mock_post_context = MagicMock()
-            mock_post_context.__aenter__ = AsyncMock(side_effect=aiohttp.ClientError("boom"))
-            mock_post_context.__aexit__ = AsyncMock(return_value=None)
-
-            mock_session = MagicMock()
-            mock_session.__aenter__ = AsyncMock(return_value=mock_session)
-            mock_session.__aexit__ = AsyncMock(return_value=None)
-            mock_session.post = MagicMock(return_value=mock_post_context)
-            mock_session_class.return_value = mock_session
-
-            from cync_controller.exporter import restart
-
-            with pytest.raises(HTTPException) as exc_info:
-                await restart()
-
-            detail = exc_info.value.detail
-            assert "error_id" in detail
-            assert "reach Supervisor API" in detail["message"]
-            assert "boom" not in detail["message"]
->>>>>>> 232f1407
+            assert "unexpected error" in detail["message"].lower()