"""FastAPI application for exporting Cync device configuration from the Cync Cloud API."""

from __future__ import annotations

import asyncio
import os
import uuid
from pathlib import Path

import aiohttp
import uvicorn
from fastapi import FastAPI, HTTPException
from fastapi.middleware.cors import CORSMiddleware
from fastapi.responses import FileResponse, HTMLResponse
from fastapi.staticfiles import StaticFiles
from pydantic import BaseModel

from cync_controller.const import (
    CYNC_CONFIG_FILE_PATH,
    CYNC_SRV_HOST,
    CYNC_STATIC_DIR,
    INGRESS_PORT,
)
from cync_controller.logging_abstraction import get_logger
from cync_controller.structs import GlobalObject

g = GlobalObject()
logger = get_logger(__name__)


class OTPRequest(BaseModel):
    """Pydantic model for OTP request payload."""

    otp: int


app = FastAPI()

app.add_middleware(
    CORSMiddleware,
    allow_origins=["*"],  # Or set to your frontend URL
    allow_credentials=True,
    allow_methods=["*"],
    allow_headers=["*"],
)

app.mount(
    "/static",
    StaticFiles(directory=Path(CYNC_STATIC_DIR).expanduser().resolve()),
    name="static",
)


@app.get("/", response_class=HTMLResponse)
async def get_index():
    """Serve the main index.html page."""
    with Path(CYNC_STATIC_DIR + "/index.html").expanduser().resolve().open("r", encoding="utf-8") as f:
        return f.read()


def _masked_http_exception(operation: str, exc: Exception, user_message: str) -> HTTPException:
    """Create a sanitized HTTPException while logging full details server-side."""
    error_id = uuid.uuid4().hex[:8]
    logger.exception("%s error_id=%s unexpected error: %s", operation, error_id, exc, exc_info=exc)
    return HTTPException(
        status_code=400,
        detail={
            "error_id": error_id,
            "message": user_message,
        },
    )


@app.get("/api/export/start")
async def start_export():
    """Start the device configuration export process."""
    ret_msg = "Export started successfully"
    try:
        succ = await g.cloud_api.check_token()
        if not succ:
            req_succ = await g.cloud_api.request_otp()
            if req_succ:
                ret_msg = "OTP requested, check your email for the OTP code to complete the export."
                return {"success": False, "message": ret_msg}
            ret_msg = "Failed to request OTP. Please check your credentials or network connection."
            return {"success": False, "message": ret_msg}
        await g.cloud_api.export_config_file()
    except Exception as e:
        op_name = "Export start failed"
        raise _masked_http_exception(
            op_name,
            e,
            "Failed to start export. Please retry or check server logs with the provided error ID.",
        ) from e
    else:
        return {"success": True, "message": ret_msg}


@app.get("/api/export/otp/request")
async def request_otp():
    """Request OTP for export."""
    ret_msg = "OTP requested successfully"
    try:
        otp_succ = await g.cloud_api.request_otp()
    except Exception as e:
        op_name = "OTP request failed"
        raise _masked_http_exception(
            op_name,
            e,
            "Failed to request OTP. Please try again.",
        ) from e
    else:
        if otp_succ:
            return {"success": True, "message": ret_msg}
        ret_msg = "Failed to request OTP. Please check your credentials or network connection."
        return {"success": False, "message": ret_msg}


@app.post("/api/restart")
async def restart():
    """Restart the add-on via Supervisor API."""
    lp = "ExportServer:restart:"
    supervisor_token = os.environ.get("SUPERVISOR_TOKEN")
    if not supervisor_token:
        logger.warning("%s SUPERVISOR_TOKEN environment variable not set. Are you in a Home Assistant add-on?", lp)
        return {"success": False, "message": "Supervisor token not found."}

    # The 'self' slug is a special value that refers to the current add-on.
    # This is the recommended endpoint for self-restarts.
    url = "http://supervisor/addons/self/restart"

    headers = {
        "Authorization": f"Bearer {supervisor_token}",
        "Content-Type": "application/json",
    }
    logger.info("%s Attempting to restart add-on via API call to %s...", lp, url)

    try:
        async with aiohttp.ClientSession() as session, session.post(url, headers=headers) as response:
            if response.status == 200:
                logger.info("%s Successfully called the restart API. The add-on will now restart.", lp)
                return {"success": True, "message": "Add-on is restarting."}

<<<<<<< HEAD
            response_status = response.status
            error_details = await response.text()

    except HTTPException:
        raise
    except aiohttp.ClientError as e:
        client_operation = "Supervisor restart client error"
        client_message = "Failed to contact Supervisor API. Check server logs with the error ID."
        raise _masked_http_exception(
            client_operation,
            e,
            client_message,
        ) from e
    except Exception as e:  # pylint: disable=broad-except
        unexpected_operation = "Supervisor restart unexpected error"
        unexpected_message = "An unexpected error occurred while restarting the add-on. See server logs with the error ID."
        raise _masked_http_exception(
            unexpected_operation,
            e,
            unexpected_message,
        ) from e
    else:
        logger.warning(
            "%s Failed Supervisor restart status=%s response=%s",
            lp,
            response_status,
            error_details,
        )
        api_operation = "Supervisor restart API failure"
        api_message = "Failed to restart add-on via Supervisor API. Check server logs with the error ID."
        raise _masked_http_exception(
            api_operation,
            RuntimeError(f"status={response_status} body={error_details}"),
            api_message,
        )
=======
            failure_status = response.status
            error_details = await response.text()
            logger.warning(
                "%s Supervisor restart failed status=%s response=%s",
                lp,
                failure_status,
                error_details,
            )
            raise _masked_http_exception(
                "Supervisor restart failed",
                RuntimeError(f"status={failure_status} body={error_details}"),
                "Failed to restart add-on. Please retry and provide the error ID to support.",
            )

    except aiohttp.ClientError as exc:
        raise _masked_http_exception(
            "Supervisor restart aiohttp error",
            exc,
            "Failed to reach Supervisor API. Please retry and provide the error ID to support.",
        ) from exc
    except HTTPException:
        raise
    except Exception as exc:  # pylint: disable=broad-except
        raise _masked_http_exception(
            "Supervisor restart unexpected error",
            exc,
            "An unexpected error occurred while restarting the add-on. See server logs with the error ID.",
        ) from exc
>>>>>>> 232f1407


@app.post("/api/export/otp/submit")
async def submit_otp(otp_request: OTPRequest):
    """Submit OTP code and complete the export process."""
    ret_msg = "Export completed successfully"
    export_succ = False
    try:
        otp_succ = await g.cloud_api.send_otp(otp_request.otp)
        if otp_succ:
            export_succ = await g.cloud_api.export_config_file()
            if not export_succ:
                ret_msg = "Failed to complete export after OTP verification."
                return {"success": False, "message": ret_msg}
        else:
            ret_msg = "Invalid OTP. Please try again."

    except Exception as e:
        op_name = "Export completion failed"
        raise _masked_http_exception(
            op_name,
            e,
            "Failed to complete export after OTP verification. Please try again.",
        ) from e
    else:
        return {"success": export_succ, "message": ret_msg}


@app.get("/api/healthcheck")
async def health_check():
    """Health check endpoint to verify if the server is running."""
    return {"status": "ok", "message": "Cync Export Server is running"}


@app.get("/api/export/download")
async def download_config():
    """Download the exported device configuration file."""
    config_path = CYNC_CONFIG_FILE_PATH
    if Path(config_path).exists():
        return FileResponse(config_path, filename="cync_mesh.yaml")
    raise HTTPException(status_code=404, detail="Config file not found")


class ExportServer:
    """Singleton class managing the FastAPI export server lifecycle."""

    lp = "ExportServer:"
    enabled: bool = False
    running: bool = False
    start_task: asyncio.Task | None = None
    _instance: ExportServer | None = None

    def __new__(cls, *_args, **_kwargs):
        if cls._instance is None:
            cls._instance = super().__new__(cls)
        return cls._instance

    def __init__(self):
        self.app = app
        self.uvi_server = uvicorn.Server(
            config=uvicorn.Config(
                app,
                host=CYNC_SRV_HOST,
                port=INGRESS_PORT,
                log_config={
                    "version": 1,
                    "disable_existing_loggers": False,
                },
                log_level="info",
            )
        )

    async def start(self):
        """Start the FastAPI server."""
        lp = f"{self.lp}start:"
        logger.info(
            "%s Starting FastAPI export server on %s:%s",
            lp,
            CYNC_SRV_HOST,
            INGRESS_PORT,
        )
        self.running = True
        # Publish MQTT message indicating the export server is running
        if g.mqtt_client:
            await g.mqtt_client.publish(f"{g.env.mqtt_topic}/status/bridge/export_server/running", b"ON")
        try:
            await self.uvi_server.serve()
        except asyncio.CancelledError:
            logger.info("%s FastAPI export server stopped", lp)
            raise
        except Exception:  # pylint: disable=broad-except
            # Broad exception catch is appropriate for server lifecycle to log any unexpected errors
            logger.exception("%s Error starting FastAPI export server", lp)
        else:
            logger.info("%s FastAPI export server lifecycle completed successfully", lp)

    async def stop(self):
        """Stop the FastAPI server."""
        lp = f"{self.lp}stop:"
        logger.info("%s Stopping FastAPI export server...", lp)
        try:
            await self.uvi_server.shutdown()
        except asyncio.CancelledError:
            logger.info("%s FastAPI export server shutdown cancelled", lp)
            raise
        except Exception:  # pylint: disable=broad-except
            # Broad exception catch is appropriate for server shutdown to log any unexpected errors
            logger.exception("%s Error stopping FastAPI export server", lp)
        else:
            self.running = False
        finally:
            # Publish MQTT message indicating the export server is stopped
            if g.mqtt_client:
                await g.mqtt_client.publish(
                    f"{g.env.mqtt_topic}/status/bridge/export_server/running",
                    b"OFF",
                )
                if self.start_task and not self.start_task.done():
                    logger.debug("%s FINISHING: Cancelling start task", lp)
                    self.start_task.cancel()<|MERGE_RESOLUTION|>--- conflicted
+++ resolved
@@ -61,7 +61,7 @@
 def _masked_http_exception(operation: str, exc: Exception, user_message: str) -> HTTPException:
     """Create a sanitized HTTPException while logging full details server-side."""
     error_id = uuid.uuid4().hex[:8]
-    logger.exception("%s error_id=%s unexpected error: %s", operation, error_id, exc, exc_info=exc)
+    logger.exception("%s error_id=%s unexpected error: %s", operation, error_id, exc)
     return HTTPException(
         status_code=400,
         detail={
@@ -141,7 +141,6 @@
                 logger.info("%s Successfully called the restart API. The add-on will now restart.", lp)
                 return {"success": True, "message": "Add-on is restarting."}
 
-<<<<<<< HEAD
             response_status = response.status
             error_details = await response.text()
 
@@ -177,36 +176,6 @@
             RuntimeError(f"status={response_status} body={error_details}"),
             api_message,
         )
-=======
-            failure_status = response.status
-            error_details = await response.text()
-            logger.warning(
-                "%s Supervisor restart failed status=%s response=%s",
-                lp,
-                failure_status,
-                error_details,
-            )
-            raise _masked_http_exception(
-                "Supervisor restart failed",
-                RuntimeError(f"status={failure_status} body={error_details}"),
-                "Failed to restart add-on. Please retry and provide the error ID to support.",
-            )
-
-    except aiohttp.ClientError as exc:
-        raise _masked_http_exception(
-            "Supervisor restart aiohttp error",
-            exc,
-            "Failed to reach Supervisor API. Please retry and provide the error ID to support.",
-        ) from exc
-    except HTTPException:
-        raise
-    except Exception as exc:  # pylint: disable=broad-except
-        raise _masked_http_exception(
-            "Supervisor restart unexpected error",
-            exc,
-            "An unexpected error occurred while restarting the add-on. See server logs with the error ID.",
-        ) from exc
->>>>>>> 232f1407
 
 
 @app.post("/api/export/otp/submit")
