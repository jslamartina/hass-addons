"""MQTT discovery helpers for Home Assistant device registration.

Provides device and bridge discovery functionality for MQTT integration.
"""

import asyncio
import json
import re
import unicodedata

import aiomqtt

from cync_controller.const import (
    CYNC_BRIDGE_DEVICE_REGISTRY_CONF,
    CYNC_BRIDGE_OBJ_ID,
    CYNC_EXPOSE_DEVICE_LIGHTS,
    CYNC_MANUFACTURER,
    CYNC_MAXK,
    CYNC_MINK,
    CYNC_VERSION,
    FACTORY_EFFECTS_BYTES,
    ORIGIN_STRUCT,
)
from cync_controller.logging_abstraction import get_logger
from cync_controller.metadata.model_info import DeviceClassification, device_type_map
from cync_controller.structs import GlobalObject

logger = get_logger(__name__)
g = GlobalObject()
bridge_device_reg_struct = CYNC_BRIDGE_DEVICE_REGISTRY_CONF


def slugify(text: str) -> str:
    """
    Convert text to a slug suitable for entity IDs.
    E.g., 'Hallway Lights' -> 'hallway_lights'
    """
    # Normalize unicode characters
    text = unicodedata.normalize("NFKD", text)
    # Remove non-ASCII characters
    text = text.encode("ascii", "ignore").decode("ascii")
    # Convert to lowercase
    text = text.lower()
    # Replace spaces and special characters with underscores
    text = re.sub(r"[^\w\s-]", "", text)
    text = re.sub(r"[-\s]+", "_", text)
    # Remove leading/trailing underscores
    return text.strip("_")


class DiscoveryHelper:
    """Helper class for MQTT discovery operations."""

    def __init__(self, mqtt_client):
        """Initialize discovery helper."""
        self.client = mqtt_client

    async def register_single_device(self, device):
        """Register a single device with Home Assistant via MQTT discovery."""
    async def register_single_device(self, device) -> bool:
        """Register a single device with Home Assistant via MQTT discovery."""
        lp = f"{self.client.lp}hass:"
        if not self.client._connected:
            return False

        try:
            device_uuid = device.hass_id
            unique_id = f"{device.home_id}_{device.id}"
            # Generate entity ID from device name (e.g., "Hallway Light" -> "hallway_light")
            entity_slug = slugify(device.name) if device.name else f"device_{device.id}"
            dev_fw_version = str(device.version)
            ver_str = "Unknown"
            fw_len = len(dev_fw_version)
            if fw_len == 5:
                if dev_fw_version != 00000:
                    ver_str = f"{dev_fw_version[0]}.{dev_fw_version[1]}.{dev_fw_version[2:]}"
            elif fw_len == 2:
                ver_str = f"{dev_fw_version[0]}.{dev_fw_version[1]}"
            model_str = "Unknown"
            if device.type in device_type_map:
                model_str = device_type_map[device.type].model_string
            dev_connections = [("bluetooth", device.mac.casefold())]
            if not device.bt_only:
                dev_connections.append(("mac", device.wifi_mac.casefold()))

            # Extract suggested area from group membership
            # First, check if device belongs to any non-subgroup (room group)
            suggested_area = None
            if g.ncync_server:
                for group in g.ncync_server.groups.values():
                    if not group.is_subgroup and device.id in group.member_ids:
                        suggested_area = group.name
                        logger.debug(
                        "%s Using group '%s' as area for device '%s' (ID: %s)",
                        lp,
                        suggested_area,
                        device.name,
                        device.id,
                        )
                        break

            # Fallback: Extract area from device name if not in any room group
            if not suggested_area and device.name:
                # Common device type suffixes to remove
                suffixes = [
                    "Switch",
                    "Light",
                    "Floodlight",
                    "Lamp",
                    "Bulb",
                    "Dimmer",
                    "Plug",
                    "Outlet",
                    "Fan",
                ]
                name_parts = device.name.strip().split()
                # Remove trailing numbers (e.g., "Floodlight 1" -> "Floodlight")
                if name_parts and name_parts[-1].isdigit():
                    name_parts = name_parts[:-1]
                # Remove device type suffix
                for suffix in suffixes:
                    if name_parts and name_parts[-1] == suffix:
                        name_parts = name_parts[:-1]
                        break
                # The first word is the area name
                if name_parts:
                    suggested_area = name_parts[0]
                    logger.debug(
                        "%s Extracted area '%s' from device name '%s' (fallback, not in any room group)",
                        lp,
                        suggested_area,
                        device.name,
                    )

            device_registry_struct = {
                "identifiers": [unique_id],
                "manufacturer": CYNC_MANUFACTURER,
                "connections": dev_connections,
                "name": device.name,
                "sw_version": ver_str,
                "model": model_str,
                "via_device": str(g.uuid),
            }

            # Add suggested_area if we successfully extracted one
            if suggested_area:
                device_registry_struct["suggested_area"] = suggested_area

            # Determine device type (no switch->light reclassification)
            dev_type = "light"  # Default fallback
            if device.is_switch:
                logger.debug(
                    "%s Device '%s' classified as switch (type: %s)",
                    lp,
                    device.name,
                    device.metadata.type if device.metadata else "None",
                )
                # Preserve fan controllers as fan regardless of flag
                if device.metadata and getattr(device.metadata.capabilities, "fan", False):
                    dev_type = "fan"
                    logger.debug("%s Device '%s' reclassified as fan", lp, device.name)
                else:
                    dev_type = "switch"
            elif device.is_light:
                dev_type = "light"
                logger.debug("%s Device '%s' classified as light", lp, device.name)
            # For unknown devices, try to infer from device type if available
            elif device.type is not None and device.type in device_type_map:
                # This shouldn't happen if metadata is properly set, but just in case
                metadata_type = device_type_map[device.type].type
                if metadata_type == DeviceClassification.SWITCH:
                    dev_type = "switch"
                    logger.debug(
                        "%s Device '%s' classified as switch from device_type_map",
                        lp,
                        device.name,
                    )
                elif metadata_type == DeviceClassification.LIGHT:
                    dev_type = "light"
                    logger.debug(
                        "%s Device '%s' classified as light from device_type_map",
                        lp,
                        device.name,
                    )
                else:
                    logger.debug(
                        "%s Device '%s' unknown metadata type: %s, defaulting to light",
                        lp,
                        device.name,
                        metadata_type,
                    )
            else:
                logger.debug(
                    "%s Device '%s' unknown device type %s, defaulting to light (is_light: %s, is_switch: %s)",
                    lp,
                    device.name,
                    device.type,
                    device.is_light,
                    device.is_switch,
                )

            # Generate default entity ID based on device type
            final_platform = "fan" if dev_type == "fan" else dev_type
            default_entity_id = f"{final_platform}.{entity_slug}"

            # Create entity registry structure
            entity_registry_struct = {
                "default_entity_id": default_entity_id,
                "name": None,
                "command_topic": f"{self.client.topic}/set/{device_uuid}",
                "state_topic": f"{self.client.topic}/status/{device_uuid}",
                "avty_t": f"{self.client.topic}/availability/{device_uuid}",
                "pl_avail": "online",
                "pl_not_avail": "offline",
                "state_on": "ON",
                "state_off": "OFF",
                "unique_id": unique_id,
                "schema": "json",
                "origin": {
                    "name": "cync-controller",
                    "sw_version": "0.2.1a1",
                    "support_url": "https://github.com/jslamartina/hass-addons",
                },
                "device": device_registry_struct,
            }

            tpc_str_template = "{0}/{1}/{2}/config"

            if dev_type == "light":
                # For true lights, always include brightness. For switches exposed as lights, include
                # brightness only if the switch supports dimming.
                switch_dimmable = (
                    bool(
                        getattr(
                        getattr(device.metadata, "capabilities", None),
                        "dimmable",
                        False,
                        )
                    )
                    if device.is_switch
                    else False
                )
                if device.supports_brightness or switch_dimmable:
                    entity_registry_struct.update({"brightness": True, "brightness_scale": 100})
                    entity_registry_struct["supported_color_modes"] = []
                    if device.supports_temperature:
                        entity_registry_struct["supported_color_modes"].append("color_temp")
                        entity_registry_struct["color_temp_kelvin"] = True
                        entity_registry_struct["min_kelvin"] = CYNC_MINK
                        entity_registry_struct["max_kelvin"] = CYNC_MAXK
                    if device.supports_rgb:
                        entity_registry_struct["supported_color_modes"].append("rgb")
                        entity_registry_struct["effect"] = True
                        entity_registry_struct["effect_list"] = list(FACTORY_EFFECTS_BYTES.keys())
                    if not entity_registry_struct["supported_color_modes"]:
                        entity_registry_struct["supported_color_modes"] = ["brightness"]
                else:
                    # on/off light only
                    entity_registry_struct.pop("brightness", None)
                    entity_registry_struct.pop("brightness_scale", None)
                    entity_registry_struct.pop("supported_color_modes", None)
            elif dev_type == "switch":
                # Switch entities should not declare JSON schema
                entity_registry_struct.pop("schema", None)
            elif dev_type == "fan":
                entity_registry_struct["platform"] = "fan"
                # fan can be controlled via light control structs: brightness -> max=255, high=191, medium=128, low=50, off=0
                entity_registry_struct.pop("state_on", None)
                entity_registry_struct.pop("state_off", None)
                entity_registry_struct.pop("schema", None)
                entity_registry_struct["state_topic"] = f"{self.client.topic}/status/{device_uuid}"
                entity_registry_struct["command_topic"] = f"{self.client.topic}/set/{device_uuid}"
                entity_registry_struct["payload_on"] = "ON"
                entity_registry_struct["payload_off"] = "OFF"
                entity_registry_struct["preset_mode_command_topic"] = f"{self.client.topic}/set/{device_uuid}/preset"
                entity_registry_struct["preset_mode_state_topic"] = f"{self.client.topic}/status/{device_uuid}/preset"
                entity_registry_struct["preset_modes"] = [
                    "off",
                    "low",
                    "medium",
                    "high",
                    "max",
                ]

            # Conditionally publish device discovery: skip device-level lights if feature flag is off
            if dev_type == "light" and not CYNC_EXPOSE_DEVICE_LIGHTS:
                logger.info(
                    "%s Skipping device light discovery for '%s' due to feature flag",
                    lp,
                    device.name,
                )
                return True

            tpc = tpc_str_template.format(self.client.ha_topic, dev_type, device_uuid)
            try:
                json_payload = json.dumps(entity_registry_struct, indent=2)
                logger.info(
                    "%s Registering %s device: %s (ID: %s)",
                    lp,
                    dev_type,
                    device.name,
                    device.id,
                )
                _ = await self.client.client.publish(
                    tpc,
                    json_payload.encode(),
                    qos=0,
                    retain=False,
                )

                # For fan entities, publish initial preset mode based on current brightness
                if device.is_fan_controller and device.brightness is not None:
                    bri = device.brightness
                    # Map brightness (1-100 scale) to preset mode
                    if bri == 0:
                        preset_mode = "off"
                    elif bri == 25:
                        preset_mode = "low"
                    elif bri == 50:
                        preset_mode = "medium"
                    elif bri == 75:
                        preset_mode = "high"
                    elif bri == 100:
                        preset_mode = "max"
                    # For any other value, find closest preset
                    elif bri < 25:
                        preset_mode = "low"
                    elif bri < 50:
                        preset_mode = "medium"
                    elif bri < 75:
                        preset_mode = "high"
                    else:
                        preset_mode = "max"

                    preset_mode_topic = f"{self.client.topic}/status/{device.hass_id}/preset"
                    try:
                        await self.client.client.publish(
                        preset_mode_topic,
                        preset_mode.encode(),
                        qos=0,
                        retain=True,
                        timeout=3.0,
                        )
                        logger.info(
                        "%s FAN INITIAL PRESET: Published '%s' (brightness=%s) for '%s' to %s",
                        lp,
                        preset_mode,
                        bri,
                        device.name,
                        preset_mode_topic,
                        )
                    except Exception:
                        logger.warning(
                        "%s Failed to publish initial fan preset mode for '%s'",
                        lp,
                        device.name,
                        )

            except Exception:
                logger.exception("%s Unable to publish MQTT message for %s", lp, device.name)
                return False
            else:
                return True
        except Exception:
            logger.exception("%s Error registering device %s", lp, device.name)
            return False
    async def trigger_device_rediscovery(self) -> bool:
        """Trigger rediscovery of all devices currently in the devices dictionary."""
        lp = f"{self.client.lp}hass:"
        if not self.client._connected:
            return False

        logger.info("%s Triggering device rediscovery...", lp)
        try:
            if g.ncync_server:
                for device in g.ncync_server.devices.values():
                    await self.register_single_device(device)
        except Exception:
            logger.exception("%s Error during device rediscovery", lp)
            return False
        else:
            logger.info("%s Device rediscovery completed", lp)
            return True
    async def homeassistant_discovery(self) -> bool:
        """Build each configured Cync device for HASS device registry"""
        lp = f"{self.client.lp}hass:"
        ret = False
        if self.client._connected:
            logger.info("%s Starting device discovery...", lp)
            await self.create_bridge_device()
            try:
                if g.ncync_server:
                    for device in g.ncync_server.devices.values():
                        device_uuid = device.hass_id
                        unique_id = f"{device.home_id}_{device.id}"
                        # Generate entity ID from device name (e.g., "Hallway Light" -> "hallway_light")
                        entity_slug = slugify(device.name) if device.name else f"device_{device.id}"
                        # Determine platform for default_entity_id
                        platform = "switch" if device.is_switch else "light"
                        default_entity_id = f"{platform}.{entity_slug}"
                        dev_fw_version = str(device.version)
                        ver_str = "Unknown"
                        fw_len = len(dev_fw_version)
                        if fw_len == 5:
                            if dev_fw_version != 00000:
                                ver_str = f"{dev_fw_version[0]}.{dev_fw_version[1]}.{dev_fw_version[2:]}"
                        elif fw_len == 2:
                            ver_str = f"{dev_fw_version[0]}.{dev_fw_version[1]}"
                        model_str = "Unknown"
                        if device.type in device_type_map:
                            model_str = device_type_map[device.type].model_string
                        dev_connections = [("bluetooth", device.mac.casefold())]
                        if not device.bt_only:
                            dev_connections.append(("mac", device.wifi_mac.casefold()))

                        # Extract suggested area from group membership
                        # First, check if device belongs to any non-subgroup (room group)
                        suggested_area = None
                        if g.ncync_server:
                            for group in g.ncync_server.groups.values():
                                if not group.is_subgroup and device.id in group.member_ids:
                                    suggested_area = group.name
                                    logger.debug(
                                        "%s Using group '%s' as area for device '%s' (ID: %s)",
                                        lp,
                                        suggested_area,
                                        device.name,
                                        device.id,
                                    )
                                    break

                        # Fallback: Extract area from device name if not in any room group
                        if not suggested_area and device.name:
                            # Common device type suffixes to remove
                            suffixes = [
<<<<<<< HEAD
                                "Switch",
                                "Light",
                                "Floodlight",
                                "Lamp",
                                "Bulb",
                                "Dimmer",
                                "Plug",
                                "Outlet",
                                "Fan",
=======
                            "Switch",
                            "Light",
                            "Floodlight",
                            "Lamp",
                            "Bulb",
                            "Dimmer",
                            "Plug",
                            "Outlet",
                            "Fan",
>>>>>>> 0b85b7a5
                            ]
                            name_parts = device.name.strip().split()
                            # Remove trailing numbers (e.g., "Floodlight 1" -> "Floodlight")
                            if name_parts and name_parts[-1].isdigit():
                                name_parts = name_parts[:-1]
                            # Remove device type suffix
                            for suffix in suffixes:
                                if name_parts and name_parts[-1] == suffix:
                                    name_parts = name_parts[:-1]
                                    break
                            # The first word is the area name
                            if name_parts:
                                suggested_area = name_parts[0]
<<<<<<< HEAD
                                logger.debug(
                                    "%s Extracted area '%s' from device name '%s' (fallback, not in any room group)",
                                    lp,
                                    suggested_area,
                                    device.name,
                                )

                        device_registry_struct = {
                            "identifiers": [unique_id],
                            "manufacturer": CYNC_MANUFACTURER,
                            "connections": dev_connections,
                            "name": device.name,
                            "sw_version": ver_str,
                            "model": model_str,
                            "via_device": str(g.uuid),
                        }

                        # Add suggested_area if we successfully extracted one
                        if suggested_area:
                            device_registry_struct["suggested_area"] = suggested_area

                    entity_registry_struct = {
                        "default_entity_id": default_entity_id,
                        # set to None if only device name is relevant, this sets entity name
                        "name": None,
                        "command_topic": f"{self.client.topic}/set/{device_uuid}",
                        "state_topic": f"{self.client.topic}/status/{device_uuid}",
                        "avty_t": f"{self.client.topic}/availability/{device_uuid}",
                        "pl_avail": "online",
                        "pl_not_avail": "offline",
                        "state_on": "ON",
                        "state_off": "OFF",
                        "unique_id": unique_id,
                        "schema": "json",
                        "origin": ORIGIN_STRUCT,
                        "device": device_registry_struct,
                        "optimistic": False,
                    }
                    # Determine device type (same logic as register_single_device)
                    dev_type = "light"  # Default fallback
                    if device.is_switch:
                        dev_type = "switch"
                        logger.debug(
                        "%s Device '%s' classified as switch (type: %s)",
                        lp,
                        device.name,
                        device.metadata.type if device.metadata else "None",
                        )
                        if device.metadata and device.metadata.capabilities.fan:
                            dev_type = "fan"
                            logger.debug("%s Device '%s' reclassified as fan", lp, device.name)
                    elif device.is_light:
                        dev_type = "light"
                        logger.debug("%s Device '%s' classified as light", lp, device.name)
                    # For unknown devices, try to infer from device type if available
                    elif device.type is not None and device.type in device_type_map:
                        # This shouldn't happen if metadata is properly set, but just in case
                        metadata_type = device_type_map[device.type].type
                        if metadata_type == DeviceClassification.SWITCH:
                            dev_type = "switch"
                            logger.debug(
                                "%s Device '%s' classified as switch from device_type_map",
                                lp,
                                device.name,
                            )
                        elif metadata_type == DeviceClassification.LIGHT:
                            dev_type = "light"
                            logger.debug(
                                "%s Device '%s' classified as light from device_type_map",
                                lp,
                                device.name,
                            )
                        else:
                            logger.debug(
                                "%s Device '%s' unknown metadata type: %s, defaulting to light",
                            lp,
                            device.name,
                            metadata_type,
                        )
                    else:
                        logger.debug(
                            "%s Device '%s' unknown device type %s, defaulting to light (is_light: %s, is_switch: %s)",
                            lp,
                            device.name,
                            device.type,
                            device.is_light,
                            device.is_switch,
                        )

                    tpc_str_template = "{0}/{1}/{2}/config"

                    if dev_type == "light":
                        entity_registry_struct.update({"brightness": True, "brightness_scale": 100})
                        # ALL lights with brightness must declare color modes
                        entity_registry_struct["supported_color_modes"] = []
                        if device.supports_temperature:
                            entity_registry_struct["supported_color_modes"].append("color_temp")
                            entity_registry_struct["color_temp_kelvin"] = True
                            entity_registry_struct["min_kelvin"] = CYNC_MINK
                            entity_registry_struct["max_kelvin"] = CYNC_MAXK
                        if device.supports_rgb:
                            entity_registry_struct["supported_color_modes"].append("rgb")
                            entity_registry_struct["effect"] = True
                        entity_registry_struct["effect_list"] = list(FACTORY_EFFECTS_BYTES.keys())
                        # If no color support, default to brightness-only mode
                        if not entity_registry_struct["supported_color_modes"]:
                            entity_registry_struct["supported_color_modes"] = ["brightness"]
                    elif dev_type == "switch":
                        # Switch entities should not declare JSON schema
                        entity_registry_struct.pop("schema", None)
                    elif dev_type == "fan":
                        entity_registry_struct["platform"] = "fan"
                        # fan can be controlled via light control structs: brightness -> max=255, high=191, medium=128, low=50, off=0
                        entity_registry_struct.pop("state_on", None)
                        entity_registry_struct.pop("state_off", None)
                        entity_registry_struct.pop("schema", None)
                        entity_registry_struct["state_topic"] = f"{self.client.topic}/status/{device_uuid}"
                        entity_registry_struct["command_topic"] = f"{self.client.topic}/set/{device_uuid}"
                        entity_registry_struct["payload_on"] = "ON"
                        entity_registry_struct["payload_off"] = "OFF"
                        entity_registry_struct["preset_mode_command_topic"] = f"{self.client.topic}/set/{device_uuid}/preset"
                        entity_registry_struct["preset_mode_state_topic"] = f"{self.client.topic}/status/{device_uuid}/preset"
                        entity_registry_struct["preset_modes"] = [
                        "off",
                        "low",
                        "medium",
                        "high",
                        "max",
                        ]

                    # Conditionally publish device discovery: skip device-level lights if feature flag is off
                    if dev_type == "light" and not CYNC_EXPOSE_DEVICE_LIGHTS:
                        logger.info(
                        "%s Skipping device light discovery for '%s' due to feature flag",
                        lp,
                        device.name,
                        )
                        # Skip this device and continue to next one
                        continue

                    tpc = tpc_str_template.format(self.client.ha_topic, dev_type, device_uuid)
                    try:
                        json_payload = json.dumps(entity_registry_struct, indent=2)
                        _ = await self.client.client.publish(
                        tpc,
                        json_payload.encode(),
                        qos=0,
                        retain=False,
                        )
                        logger.info(
                        "%s Registered %s: %s (ID: %s)",
                        lp,
                        dev_type,
                        device.name,
                        device.id,
                        )

                        # For fan entities, publish initial preset mode state
                        if device.is_fan_controller and device.brightness is not None:
                            bri = device.brightness
                            # Map brightness (1-100 scale) to preset mode
                            if bri == 0:
                                preset_mode = "off"
                            elif bri == 25:
                                preset_mode = "low"
                            elif bri == 50:
                                preset_mode = "medium"
                            elif bri == 75:
                                preset_mode = "high"
                            elif bri == 100:
                                preset_mode = "max"
                            # For any other value, find closest preset
                            elif bri < 25:
                                preset_mode = "low"
                            elif bri < 50:
                                preset_mode = "medium"
                            elif bri < 75:
                                preset_mode = "high"
                            else:
                                preset_mode = "max"

                        preset_mode_topic = f"{self.client.topic}/status/{device_uuid}/preset"
                        try:
                            await self.client.client.publish(
                                preset_mode_topic,
                                preset_mode.encode(),
                                qos=0,
                                retain=True,
                                timeout=3.0,
=======
                            logger.debug(
                                "%s Extracted area '%s' from device name '%s' (fallback, not in any room group)",
                                lp,
                                suggested_area,
                                device.name,
                            )

                        device_registry_struct = {
                            "identifiers": [unique_id],
                            "manufacturer": CYNC_MANUFACTURER,
                            "connections": dev_connections,
                            "name": device.name,
                            "sw_version": ver_str,
                            "model": model_str,
                            "via_device": str(g.uuid),
                        }

                        # Add suggested_area if we successfully extracted one
                        if suggested_area:
                            device_registry_struct["suggested_area"] = suggested_area

                        entity_registry_struct = {
                            "default_entity_id": default_entity_id,
                            # set to None if only device name is relevant, this sets entity name
                            "name": None,
                            "command_topic": f"{self.client.topic}/set/{device_uuid}",
                            "state_topic": f"{self.client.topic}/status/{device_uuid}",
                            "avty_t": f"{self.client.topic}/availability/{device_uuid}",
                            "pl_avail": "online",
                            "pl_not_avail": "offline",
                            "state_on": "ON",
                            "state_off": "OFF",
                            "unique_id": unique_id,
                            "schema": "json",
                            "origin": ORIGIN_STRUCT,
                            "device": device_registry_struct,
                            "optimistic": False,
                        }
                        # Determine device type (same logic as register_single_device)
                        dev_type = "light"  # Default fallback
                        if device.is_switch:
                            dev_type = "switch"
                            logger.debug(
                            "%s Device '%s' classified as switch (type: %s)",
                            lp,
                            device.name,
                            device.metadata.type if device.metadata else "None",
>>>>>>> 0b85b7a5
                            )
                            if device.metadata and device.metadata.capabilities.fan:
                                dev_type = "fan"
                                logger.debug("%s Device '%s' reclassified as fan", lp, device.name)
                        elif device.is_light:
                            dev_type = "light"
                            logger.debug("%s Device '%s' classified as light", lp, device.name)
                        # For unknown devices, try to infer from device type if available
                        elif device.type is not None and device.type in device_type_map:
                            # This shouldn't happen if metadata is properly set, but just in case
                            metadata_type = device_type_map[device.type].type
                            if metadata_type == DeviceClassification.SWITCH:
                                dev_type = "switch"
                                logger.debug(
                                    "%s Device '%s' classified as switch from device_type_map",
                                    lp,
                                    device.name,
                                )
                            elif metadata_type == DeviceClassification.LIGHT:
                                dev_type = "light"
                                logger.debug(
                                    "%s Device '%s' classified as light from device_type_map",
                                    lp,
                                    device.name,
                                )
                            else:
                                logger.debug(
                                    "%s Device '%s' unknown metadata type: %s, defaulting to light",
                                    lp,
                                    device.name,
                                    metadata_type,
                                )
                        else:
                            logger.debug(
                                "%s Device '%s' unknown device type %s, defaulting to light (is_light: %s, is_switch: %s)",
                                lp,
                                device.name,
                                device.type,
                                device.is_light,
                                device.is_switch,
                            )

                        tpc_str_template = "{0}/{1}/{2}/config"

                        if dev_type == "light":
                            entity_registry_struct.update({"brightness": True, "brightness_scale": 100})
                            # ALL lights with brightness must declare color modes
                            entity_registry_struct["supported_color_modes"] = []
                            if device.supports_temperature:
                                entity_registry_struct["supported_color_modes"].append("color_temp")
                                entity_registry_struct["color_temp_kelvin"] = True
                                entity_registry_struct["min_kelvin"] = CYNC_MINK
                                entity_registry_struct["max_kelvin"] = CYNC_MAXK
                            if device.supports_rgb:
                                entity_registry_struct["supported_color_modes"].append("rgb")
                            entity_registry_struct["effect"] = True
                            entity_registry_struct["effect_list"] = list(FACTORY_EFFECTS_BYTES.keys())
                            # If no color support, default to brightness-only mode
                            if not entity_registry_struct["supported_color_modes"]:
                                entity_registry_struct["supported_color_modes"] = ["brightness"]
                        elif dev_type == "switch":
                            # Switch entities should not declare JSON schema
                            entity_registry_struct.pop("schema", None)
                        elif dev_type == "fan":
                            entity_registry_struct["platform"] = "fan"
                            # fan can be controlled via light control structs: brightness -> max=255, high=191, medium=128, low=50, off=0
                            entity_registry_struct.pop("state_on", None)
                            entity_registry_struct.pop("state_off", None)
                            entity_registry_struct.pop("schema", None)
                            entity_registry_struct["state_topic"] = f"{self.client.topic}/status/{device_uuid}"
                            entity_registry_struct["command_topic"] = f"{self.client.topic}/set/{device_uuid}"
                            entity_registry_struct["payload_on"] = "ON"
                            entity_registry_struct["payload_off"] = "OFF"
                            entity_registry_struct["preset_mode_command_topic"] = f"{self.client.topic}/set/{device_uuid}/preset"
                            entity_registry_struct["preset_mode_state_topic"] = f"{self.client.topic}/status/{device_uuid}/preset"
                            entity_registry_struct["preset_modes"] = [
                            "off",
                            "low",
                            "medium",
                            "high",
                            "max",
                            ]

                        # Conditionally publish device discovery: skip device-level lights if feature flag is off
                        if dev_type == "light" and not CYNC_EXPOSE_DEVICE_LIGHTS:
                            logger.info(
                                "%s Skipping device light discovery for '%s' due to feature flag",
                                lp,
                                device.name,
                            )
                            continue

                        tpc = tpc_str_template.format(self.client.ha_topic, dev_type, device_uuid)
                        try:
                            json_payload = json.dumps(entity_registry_struct, indent=2)
                            _ = await self.client.client.publish(
                            tpc,
                            json_payload.encode(),
                            qos=0,
                            retain=False,
                        )
                            logger.info(
                            "%s Registered %s: %s (ID: %s)",
                            lp,
                            dev_type,
                            device.name,
                            device.id,
                        )

                            # For fan entities, publish initial preset mode state
                            if device.is_fan_controller and device.brightness is not None:
                                bri = device.brightness
                                # Map brightness (1-100 scale) to preset mode
                                if bri == 0:
                                    preset_mode = "off"
                                elif bri == 25:
                                    preset_mode = "low"
                                elif bri == 50:
                                    preset_mode = "medium"
                                elif bri == 75:
                                    preset_mode = "high"
                                elif bri == 100:
                                    preset_mode = "max"
                                # For any other value, find closest preset
                                elif bri < 25:
                                    preset_mode = "low"
                                elif bri < 50:
                                    preset_mode = "medium"
                                elif bri < 75:
                                    preset_mode = "high"
                                else:
                                    preset_mode = "max"

                                preset_mode_topic = f"{self.client.topic}/status/{device_uuid}/preset"
                                try:
                                    await self.client.client.publish(
                                        preset_mode_topic,
                                        preset_mode.encode(),
                                        qos=0,
                                        retain=True,
                                        timeout=3.0,
                                    )
                                    logger.info(
                                        "%s >>> FAN INITIAL PRESET: Published '%s' (brightness=%s) for '%s'",
                                        lp,
                                        preset_mode,
                                        bri,
                                        device.name,
                                    )
                                except Exception:
                                    logger.warning(
                                        "%s Failed to publish initial fan preset mode for '%s'",
                                        lp,
                                        device.name,
                                    )

                        except Exception:
                            logger.exception("%s - Unable to publish mqtt message... skipped", lp)

                # Register groups (only subgroups)
                subgroups = [g for g in g.ncync_server.groups.values() if g.is_subgroup]
                logger.info("%s Registering %s subgroups...", lp, len(subgroups))
                for group in subgroups:
                    group_uuid = group.hass_id
                    unique_id = f"{group.home_id}_group_{group.id}"

                    # Check if group contains any light-compatible devices
                    has_light_devices = False
                    for member_id in group.member_ids:
                        if member_id in g.ncync_server.devices:
                            device = g.ncync_server.devices[member_id]
                            # Publish light entity only for groups with light devices
                            if device.is_light:
                                has_light_devices = True
                                break

                    logger.info(
                        "[SUBGROUP_CHECK] Group '%s' (ID: %s) - has_light_devices=%s, member_count=%d",
                        group.name,
                        group.id,
                        has_light_devices,
                        len(group.member_ids),
                    )

                    if not has_light_devices:
                        logger.info(
                        "%s Skipping light entity for group '%s' (ID: %s) - no light-compatible devices",
                        lp,
                        group.name,
                        group.id,
                        )
                        continue

                    # Generate entity ID from group name (e.g., "Hallway Lights" -> "light.hallway_lights")
                    entity_slug = slugify(group.name) if group.name else f"group_{group.id}"
                    default_entity_id = f"light.{entity_slug}"

                    device_registry_struct = {
                        "identifiers": [unique_id],
                        "manufacturer": CYNC_MANUFACTURER,
                        "name": group.name,
                        "model": "Cync Subgroup",
                        "via_device": str(g.uuid),
                    }

                    entity_registry_struct = {
                        "default_entity_id": default_entity_id,
                        "name": None,
                        "command_topic": f"{self.client.topic}/set/{group_uuid}",
                        "state_topic": f"{self.client.topic}/status/{group_uuid}",
                        "avty_t": f"{self.client.topic}/availability/{group_uuid}",
                        "pl_avail": "online",
                        "pl_not_avail": "offline",
                        "state_on": "ON",
                        "state_off": "OFF",
                        "unique_id": unique_id,
                        "schema": "json",
                        "origin": ORIGIN_STRUCT,
                        "device": device_registry_struct,
                        "optimistic": False,
                    }

                    # Add brightness support (exactly like devices do with .update())
                    entity_registry_struct.update({"brightness": True, "brightness_scale": 100})

                    # Add color support - ALL lights with brightness must declare color modes
                    entity_registry_struct["supported_color_modes"] = []
                    if group.supports_temperature:
                        entity_registry_struct["supported_color_modes"].append("color_temp")
                        entity_registry_struct["color_temp_kelvin"] = True
                        entity_registry_struct["min_kelvin"] = CYNC_MINK
                        entity_registry_struct["max_kelvin"] = CYNC_MAXK
                    if group.supports_rgb:
                        entity_registry_struct["supported_color_modes"].append("rgb")
                    # If no color support, default to brightness-only mode
                    if not entity_registry_struct["supported_color_modes"]:
                        entity_registry_struct["supported_color_modes"] = ["brightness"]

                    tpc = tpc_str_template.format(self.client.ha_topic, "light", group_uuid)
                    try:
                        json_payload = json.dumps(entity_registry_struct, indent=2)
                        logger.debug("%s GROUP JSON for %s:\n%s", lp, group.name, json_payload)
                        logger.info(
                        "[SUBGROUP_PUBLISHING] Publishing group '%s' to topic: %s",
                        group.name,
                        tpc,
                        )
                        publish_result = await self.client.client.publish(
                        tpc,
                        json_payload.encode(),
                        qos=0,
                        retain=False,
                        )
                        logger.info(
                        "[SUBGROUP_PUBLISHED] ✓ Group '%s' (ID: %s) published successfully. Result: %s",
                        group.name,
                        group.id,
                        publish_result,
                        )
                        logger.info(
                        "%s Registered group '%s' (ID: %s) with %s devices",
                        lp,
                        group.name,
                        group.id,
                        len(group.member_ids),
                        )
                    except Exception:
                        logger.exception(
                        "[SUBGROUP_ERROR] ✗ Failed to publish group '%s' (ID: %s) to topic %s",
                        group.name,
                        group.id,
                        tpc,
                        )

            except aiomqtt.MqttCodeError as mqtt_code_exc:
                logger.warning("%s [MqttError] (rc: %s) -> %s", lp, mqtt_code_exc.rc, mqtt_code_exc)
                self.client._connected = False
            except asyncio.CancelledError as can_exc:
                logger.warning("%s [Task Cancelled] -> %s", lp, can_exc)
                raise
            except Exception:
                logger.exception("%s [Exception]", lp)
            else:
                ret = True
        logger.debug("%s Discovery complete (success: %s)", lp, ret)
        return ret
    async def create_bridge_device(self) -> bool:
        """Create the device / entity registry config for the Cync Controller bridge itself."""
        global bridge_device_reg_struct  # noqa: PLW0603
        # want to expose buttons (restart, start export, submit otp)
        # want to expose some sensors that show the number of devices, number of online devices, etc.
        # sensors to show if MQTT is connected, if the Cync Controller server is running, etc.
        # input_number to submit OTP for export
        lp = f"{self.client.lp}create_bridge_device:"
        ret = False

        logger.debug("%s Creating Cync Controller bridge device...", lp)
        bridge_base_unique_id = "cync_lan_bridge"
        ver_str = CYNC_VERSION
        pub_tasks: list[asyncio.Task] = []
        # Bridge device config
        bridge_device_reg_struct = {
            "identifiers": [str(g.uuid)],
            "manufacturer": "Savant",
            "name": "Cync Controller",
            "sw_version": ver_str,
            "model": "Local Push Controller",
        }
        # Entities for the bridge device
        entity_type = "button"
        template_tpc = "{0}/{1}/{2}/config"
        pub_tasks.append(self.client.publish(f"{self.client.topic}/availability/bridge", b"online"))

        entity_unique_id = f"{bridge_base_unique_id}_restart"
        restart_btn_entity_struct = {
            "platform": "button",
            # obj_id is to link back to the bridge device
            "object_id": CYNC_BRIDGE_OBJ_ID + "_restart",
            "command_topic": f"{self.client.topic}/set/bridge/restart",
            "state_topic": f"{self.client.topic}/status/bridge/restart",
            "avty_t": f"{self.client.topic}/availability/bridge",
            "name": "Restart Cync Controller",
            "unique_id": entity_unique_id,
            "schema": "json",
            "origin": ORIGIN_STRUCT,
            "device": bridge_device_reg_struct,
        }
        ret = await self.client.publish_json_msg(
            template_tpc.format(self.client.ha_topic, entity_type, entity_unique_id),
            restart_btn_entity_struct,
        )
        if ret is False:
            logger.error("%s Failed to publish restart button entity config", lp)

        entity_unique_id = f"{bridge_base_unique_id}_start_export"
        xport_btn_entity_conf = restart_btn_entity_struct.copy()
        xport_btn_entity_conf["object_id"] = entity_unique_id
        xport_btn_entity_conf["command_topic"] = f"{self.client.topic}/set/bridge/export/start"
        xport_btn_entity_conf["state_topic"] = f"{self.client.topic}/status/bridge/export/start"
        xport_btn_entity_conf["name"] = "Start Export"
        xport_btn_entity_conf["unique_id"] = entity_unique_id
        ret = await self.client.publish_json_msg(
            template_tpc.format(self.client.ha_topic, entity_type, entity_unique_id),
            xport_btn_entity_conf,
        )
        if ret is False:
            logger.error("%s Failed to publish start export button entity config", lp)

        # Refresh Status button entity
        entity_unique_id = f"{bridge_base_unique_id}_refresh_status"
        refresh_btn_entity_conf = restart_btn_entity_struct.copy()
        refresh_btn_entity_conf["object_id"] = CYNC_BRIDGE_OBJ_ID + "_refresh_status"
        refresh_btn_entity_conf["command_topic"] = f"{self.client.topic}/set/bridge/refresh_status"
        refresh_btn_entity_conf["state_topic"] = f"{self.client.topic}/status/bridge/refresh_status"
        refresh_btn_entity_conf["name"] = "Refresh Device Status"
        refresh_btn_entity_conf["unique_id"] = entity_unique_id
        ret = await self.client.publish_json_msg(
            template_tpc.format(self.client.ha_topic, entity_type, entity_unique_id),
            refresh_btn_entity_conf,
        )
        if ret is False:
            logger.error("%s Failed to publish refresh status button entity config", lp)

        entity_unique_id = f"{bridge_base_unique_id}_submit_otp"
        submit_otp_btn_entity_conf = restart_btn_entity_struct.copy()
        submit_otp_btn_entity_conf["object_id"] = CYNC_BRIDGE_OBJ_ID + "_submit_otp"
        submit_otp_btn_entity_conf["command_topic"] = f"{self.client.topic}/set/bridge/otp/submit"
        submit_otp_btn_entity_conf["state_topic"] = f"{self.client.topic}/status/bridge/otp/submit"
        submit_otp_btn_entity_conf["name"] = "Submit OTP"
        submit_otp_btn_entity_conf["unique_id"] = entity_unique_id
        ret = await self.client.publish_json_msg(
            template_tpc.format(self.client.ha_topic, entity_type, entity_unique_id),
            submit_otp_btn_entity_conf,
        )
        if ret is False:
            logger.error("%s Failed to publish submit OTP button entity config", lp)

        # binary sensor for if the TCP server is running
        # binary sensor for if the export server is running
        # binary sensor for if the MQTT client is connected
        entity_type = "binary_sensor"
        entity_unique_id = f"{bridge_base_unique_id}_tcp_server_running"
        tcp_server_entity_conf = {
            "object_id": entity_unique_id,
            "name": "nCync TCP Server Running",
            "state_topic": f"{self.client.topic}/status/bridge/tcp_server/running",
            "unique_id": entity_unique_id,
            "device_class": "running",
            "icon": "mdi:server-network",
            "avty_t": f"{self.client.topic}/availability/bridge",
            "schema": "json",
            "origin": ORIGIN_STRUCT,
            "device": bridge_device_reg_struct,
        }
        ret = await self.client.publish_json_msg(
            template_tpc.format(self.client.ha_topic, entity_type, entity_unique_id),
            tcp_server_entity_conf,
        )
        if ret is False:
            logger.error("%s Failed to publish TCP server running entity config", lp)
        status = "ON" if g.ncync_server and g.ncync_server.running is True else "OFF"
        pub_tasks.append(self.client.publish(f"{self.client.topic}/status/bridge/tcp_server/running", status.encode()))

        entity_unique_id = f"{bridge_base_unique_id}_export_server_running"
        export_server_entity_conf = tcp_server_entity_conf.copy()
        export_server_entity_conf["object_id"] = entity_unique_id
        export_server_entity_conf["name"] = "Cync Export Server Running"
        export_server_entity_conf["state_topic"] = f"{self.client.topic}/status/bridge/export_server/running"
        export_server_entity_conf["unique_id"] = entity_unique_id
        export_server_entity_conf["icon"] = "mdi:export-variant"
        ret = await self.client.publish_json_msg(
            template_tpc.format(self.client.ha_topic, entity_type, entity_unique_id),
            export_server_entity_conf,
        )
        if ret is False:
            logger.error("%s Failed to publish export server running entity config", lp)
        status = "ON" if g.export_server and g.export_server.running is True else "OFF"
        pub_tasks.append(self.client.publish(f"{self.client.topic}/status/bridge/export_server/running", status.encode()))

        entity_unique_id = f"{bridge_base_unique_id}_mqtt_client_connected"
        mqtt_client_entity_conf = tcp_server_entity_conf.copy()
        mqtt_client_entity_conf["object_id"] = entity_unique_id
        mqtt_client_entity_conf["name"] = "Cync MQTT Client Connected"
        mqtt_client_entity_conf["state_topic"] = f"{self.client.topic}/status/bridge/mqtt_client/connected"
        mqtt_client_entity_conf["unique_id"] = entity_unique_id
        mqtt_client_entity_conf["icon"] = "mdi:connection"
        mqtt_client_entity_conf["device_class"] = "connectivity"
        ret = await self.client.publish_json_msg(
            template_tpc.format(self.client.ha_topic, entity_type, entity_unique_id),
            mqtt_client_entity_conf,
        )
        if ret is False:
            logger.error("%s Failed to publish MQTT client connected entity config", lp)

        # input number for OTP input
        entity_type = "number"
        entity_unique_id = f"{bridge_base_unique_id}_otp_input"
        otp_num_entity_cfg = {
            "platform": "number",
            "object_id": entity_unique_id,
            "icon": "mdi:lock",
            "command_topic": f"{self.client.topic}/set/bridge/otp/input",
            "state_topic": f"{self.client.topic}/status/bridge/otp/input",
            "avty_t": f"{self.client.topic}/availability/bridge",
            "schema": "json",
            "origin": ORIGIN_STRUCT,
            "device": bridge_device_reg_struct,
            "min": 000000,
            "max": 999999,
            "mode": "box",
            "name": "Cync emailed OTP",
            "unique_id": entity_unique_id,
        }
        ret = await self.client.publish_json_msg(
            template_tpc.format(self.client.ha_topic, entity_type, entity_unique_id),
            otp_num_entity_cfg,
        )
        if ret is False:
            logger.error("%s Failed to publish OTP input number entity config", lp)

        # Sensors
        entity_type = "sensor"
        entity_unique_id = f"{bridge_base_unique_id}_connected_tcp_devices"
        num_tcp_devices_entity_conf = {
            "platform": "sensor",
            "object_id": entity_unique_id,
            "name": "TCP Devices Connected",
            "state_topic": f"{self.client.topic}/status/bridge/tcp_devices/connected",
            "unique_id": entity_unique_id,
            "icon": "mdi:counter",
            "avty_t": f"{self.client.topic}/availability/bridge",
            # "unit_of_measurement": "TCP device(s)",
            "schema": "json",
            "origin": ORIGIN_STRUCT,
            "device": bridge_device_reg_struct,
        }
        ret = await self.client.publish_json_msg(
            template_tpc.format(self.client.ha_topic, entity_type, entity_unique_id),
            num_tcp_devices_entity_conf,
        )
        if ret is False:
            logger.warning("%s Failed to publish number of TCP devices connected entity config", lp)
        pub_tasks.append(
            self.client.publish(
                f"{self.client.topic}/status/bridge/tcp_devices/connected",
                str(len(g.ncync_server.tcp_devices)).encode() if g.ncync_server else b"0",
            )
        )
        # total cync devices managed
        total_cync_devs = len(g.ncync_server.devices) if g.ncync_server else 0
        entity_unique_id = f"{bridge_base_unique_id}_total_cync_devices"
        total_cync_devs_entity_conf = num_tcp_devices_entity_conf.copy()
        total_cync_devs_entity_conf["object_id"] = entity_unique_id
        total_cync_devs_entity_conf["name"] = "Cync Devices Managed"
        total_cync_devs_entity_conf["state_topic"] = f"{self.client.topic}/status/bridge/cync_devices/total"
        total_cync_devs_entity_conf["unique_id"] = entity_unique_id
        # total_cync_devs_entity_conf["unit_of_measurement"] = "Cync device(s)"
        ret = await self.client.publish_json_msg(
            template_tpc.format(self.client.ha_topic, entity_type, entity_unique_id),
            total_cync_devs_entity_conf,
        )
        if ret is False:
            logger.warning("%s Failed to publish total Cync devices managed entity config", lp)
        pub_tasks.append(
            self.client.publish(
                f"{self.client.topic}/status/bridge/cync_devices/total",
                str(total_cync_devs).encode(),
            )
        )

        await asyncio.gather(*pub_tasks, return_exceptions=True)
        logger.debug("%s Bridge device config published and seeded", lp)
        return ret<|MERGE_RESOLUTION|>--- conflicted
+++ resolved
@@ -55,8 +55,6 @@
         """Initialize discovery helper."""
         self.client = mqtt_client
 
-    async def register_single_device(self, device):
-        """Register a single device with Home Assistant via MQTT discovery."""
     async def register_single_device(self, device) -> bool:
         """Register a single device with Home Assistant via MQTT discovery."""
         lp = f"{self.client.lp}hass:"
@@ -433,7 +431,6 @@
                         if not suggested_area and device.name:
                             # Common device type suffixes to remove
                             suffixes = [
-<<<<<<< HEAD
                                 "Switch",
                                 "Light",
                                 "Floodlight",
@@ -443,17 +440,6 @@
                                 "Plug",
                                 "Outlet",
                                 "Fan",
-=======
-                            "Switch",
-                            "Light",
-                            "Floodlight",
-                            "Lamp",
-                            "Bulb",
-                            "Dimmer",
-                            "Plug",
-                            "Outlet",
-                            "Fan",
->>>>>>> 0b85b7a5
                             ]
                             name_parts = device.name.strip().split()
                             # Remove trailing numbers (e.g., "Floodlight 1" -> "Floodlight")
@@ -467,197 +453,6 @@
                             # The first word is the area name
                             if name_parts:
                                 suggested_area = name_parts[0]
-<<<<<<< HEAD
-                                logger.debug(
-                                    "%s Extracted area '%s' from device name '%s' (fallback, not in any room group)",
-                                    lp,
-                                    suggested_area,
-                                    device.name,
-                                )
-
-                        device_registry_struct = {
-                            "identifiers": [unique_id],
-                            "manufacturer": CYNC_MANUFACTURER,
-                            "connections": dev_connections,
-                            "name": device.name,
-                            "sw_version": ver_str,
-                            "model": model_str,
-                            "via_device": str(g.uuid),
-                        }
-
-                        # Add suggested_area if we successfully extracted one
-                        if suggested_area:
-                            device_registry_struct["suggested_area"] = suggested_area
-
-                    entity_registry_struct = {
-                        "default_entity_id": default_entity_id,
-                        # set to None if only device name is relevant, this sets entity name
-                        "name": None,
-                        "command_topic": f"{self.client.topic}/set/{device_uuid}",
-                        "state_topic": f"{self.client.topic}/status/{device_uuid}",
-                        "avty_t": f"{self.client.topic}/availability/{device_uuid}",
-                        "pl_avail": "online",
-                        "pl_not_avail": "offline",
-                        "state_on": "ON",
-                        "state_off": "OFF",
-                        "unique_id": unique_id,
-                        "schema": "json",
-                        "origin": ORIGIN_STRUCT,
-                        "device": device_registry_struct,
-                        "optimistic": False,
-                    }
-                    # Determine device type (same logic as register_single_device)
-                    dev_type = "light"  # Default fallback
-                    if device.is_switch:
-                        dev_type = "switch"
-                        logger.debug(
-                        "%s Device '%s' classified as switch (type: %s)",
-                        lp,
-                        device.name,
-                        device.metadata.type if device.metadata else "None",
-                        )
-                        if device.metadata and device.metadata.capabilities.fan:
-                            dev_type = "fan"
-                            logger.debug("%s Device '%s' reclassified as fan", lp, device.name)
-                    elif device.is_light:
-                        dev_type = "light"
-                        logger.debug("%s Device '%s' classified as light", lp, device.name)
-                    # For unknown devices, try to infer from device type if available
-                    elif device.type is not None and device.type in device_type_map:
-                        # This shouldn't happen if metadata is properly set, but just in case
-                        metadata_type = device_type_map[device.type].type
-                        if metadata_type == DeviceClassification.SWITCH:
-                            dev_type = "switch"
-                            logger.debug(
-                                "%s Device '%s' classified as switch from device_type_map",
-                                lp,
-                                device.name,
-                            )
-                        elif metadata_type == DeviceClassification.LIGHT:
-                            dev_type = "light"
-                            logger.debug(
-                                "%s Device '%s' classified as light from device_type_map",
-                                lp,
-                                device.name,
-                            )
-                        else:
-                            logger.debug(
-                                "%s Device '%s' unknown metadata type: %s, defaulting to light",
-                            lp,
-                            device.name,
-                            metadata_type,
-                        )
-                    else:
-                        logger.debug(
-                            "%s Device '%s' unknown device type %s, defaulting to light (is_light: %s, is_switch: %s)",
-                            lp,
-                            device.name,
-                            device.type,
-                            device.is_light,
-                            device.is_switch,
-                        )
-
-                    tpc_str_template = "{0}/{1}/{2}/config"
-
-                    if dev_type == "light":
-                        entity_registry_struct.update({"brightness": True, "brightness_scale": 100})
-                        # ALL lights with brightness must declare color modes
-                        entity_registry_struct["supported_color_modes"] = []
-                        if device.supports_temperature:
-                            entity_registry_struct["supported_color_modes"].append("color_temp")
-                            entity_registry_struct["color_temp_kelvin"] = True
-                            entity_registry_struct["min_kelvin"] = CYNC_MINK
-                            entity_registry_struct["max_kelvin"] = CYNC_MAXK
-                        if device.supports_rgb:
-                            entity_registry_struct["supported_color_modes"].append("rgb")
-                            entity_registry_struct["effect"] = True
-                        entity_registry_struct["effect_list"] = list(FACTORY_EFFECTS_BYTES.keys())
-                        # If no color support, default to brightness-only mode
-                        if not entity_registry_struct["supported_color_modes"]:
-                            entity_registry_struct["supported_color_modes"] = ["brightness"]
-                    elif dev_type == "switch":
-                        # Switch entities should not declare JSON schema
-                        entity_registry_struct.pop("schema", None)
-                    elif dev_type == "fan":
-                        entity_registry_struct["platform"] = "fan"
-                        # fan can be controlled via light control structs: brightness -> max=255, high=191, medium=128, low=50, off=0
-                        entity_registry_struct.pop("state_on", None)
-                        entity_registry_struct.pop("state_off", None)
-                        entity_registry_struct.pop("schema", None)
-                        entity_registry_struct["state_topic"] = f"{self.client.topic}/status/{device_uuid}"
-                        entity_registry_struct["command_topic"] = f"{self.client.topic}/set/{device_uuid}"
-                        entity_registry_struct["payload_on"] = "ON"
-                        entity_registry_struct["payload_off"] = "OFF"
-                        entity_registry_struct["preset_mode_command_topic"] = f"{self.client.topic}/set/{device_uuid}/preset"
-                        entity_registry_struct["preset_mode_state_topic"] = f"{self.client.topic}/status/{device_uuid}/preset"
-                        entity_registry_struct["preset_modes"] = [
-                        "off",
-                        "low",
-                        "medium",
-                        "high",
-                        "max",
-                        ]
-
-                    # Conditionally publish device discovery: skip device-level lights if feature flag is off
-                    if dev_type == "light" and not CYNC_EXPOSE_DEVICE_LIGHTS:
-                        logger.info(
-                        "%s Skipping device light discovery for '%s' due to feature flag",
-                        lp,
-                        device.name,
-                        )
-                        # Skip this device and continue to next one
-                        continue
-
-                    tpc = tpc_str_template.format(self.client.ha_topic, dev_type, device_uuid)
-                    try:
-                        json_payload = json.dumps(entity_registry_struct, indent=2)
-                        _ = await self.client.client.publish(
-                        tpc,
-                        json_payload.encode(),
-                        qos=0,
-                        retain=False,
-                        )
-                        logger.info(
-                        "%s Registered %s: %s (ID: %s)",
-                        lp,
-                        dev_type,
-                        device.name,
-                        device.id,
-                        )
-
-                        # For fan entities, publish initial preset mode state
-                        if device.is_fan_controller and device.brightness is not None:
-                            bri = device.brightness
-                            # Map brightness (1-100 scale) to preset mode
-                            if bri == 0:
-                                preset_mode = "off"
-                            elif bri == 25:
-                                preset_mode = "low"
-                            elif bri == 50:
-                                preset_mode = "medium"
-                            elif bri == 75:
-                                preset_mode = "high"
-                            elif bri == 100:
-                                preset_mode = "max"
-                            # For any other value, find closest preset
-                            elif bri < 25:
-                                preset_mode = "low"
-                            elif bri < 50:
-                                preset_mode = "medium"
-                            elif bri < 75:
-                                preset_mode = "high"
-                            else:
-                                preset_mode = "max"
-
-                        preset_mode_topic = f"{self.client.topic}/status/{device_uuid}/preset"
-                        try:
-                            await self.client.client.publish(
-                                preset_mode_topic,
-                                preset_mode.encode(),
-                                qos=0,
-                                retain=True,
-                                timeout=3.0,
-=======
                             logger.debug(
                                 "%s Extracted area '%s' from device name '%s' (fallback, not in any room group)",
                                 lp,
@@ -705,7 +500,6 @@
                             lp,
                             device.name,
                             device.metadata.type if device.metadata else "None",
->>>>>>> 0b85b7a5
                             )
                             if device.metadata and device.metadata.capabilities.fan:
                                 dev_type = "fan"
